--- conflicted
+++ resolved
@@ -4,13 +4,6 @@
 This module is used to extract the complete dataset with features and labels from the folder with sar subimages
 """
 
-<<<<<<< HEAD
-import numpy as np
-import pandas as pd
-import matplotlib.pyplot as plt
-import scipy
-=======
->>>>>>> 55c620a9
 import pickle
 import os
 import math
@@ -21,6 +14,10 @@
 import numpy as np
 import pandas as pd
 import matplotlib.pyplot as plt
+import scipy
+import pickle
+import os
+import math
 import xarray as xr
 import tifffile as tif
 from collections import defaultdict
